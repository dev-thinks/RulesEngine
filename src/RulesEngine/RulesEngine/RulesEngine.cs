--- conflicted
+++ resolved
@@ -14,13 +14,7 @@
 using System;
 using System.Collections.Generic;
 using System.Linq;
-<<<<<<< HEAD
-using System.Threading.Tasks;
-using Newtonsoft.Json;
-using FluentValidation;
-=======
 using System.Text.RegularExpressions;
->>>>>>> a1328c01
 
 namespace RulesEngine
 {
@@ -31,14 +25,10 @@
     public class RulesEngine : IRulesEngine
     {
         #region Variables
-<<<<<<< HEAD
-        private readonly WorkflowRules[] _workflowRules;
-=======
 
         /// <summary>
         /// The logger
         /// </summary>
->>>>>>> a1328c01
         private readonly ILogger _logger;
 
         /// <summary>
@@ -68,23 +58,19 @@
         #endregion
 
         #region Constructor
-        public RulesEngine(string[] jsonConfig, ILogger logger, ReSettings reSettings = null) : this(logger, reSettings: reSettings)
-        {
-            var workflowRules = jsonConfig.Select(JsonConvert.DeserializeObject<WorkflowRules>).ToArray();
-
-            _workflowRules = workflowRules;
-
+        public RulesEngine(string[] jsonConfig, ILogger logger, ReSettings reSettings = null) : this(logger, reSettings)
+        {
+            var workflowRules = jsonConfig.Select(item => JsonConvert.DeserializeObject<WorkflowRules>(item)).ToArray();
             AddWorkflow(workflowRules);
         }
 
-        public RulesEngine(WorkflowRules[] workflowRules, ILogger logger, ReSettings reSettings = null) : this(logger, workflowRules, reSettings)
+        public RulesEngine(WorkflowRules[] workflowRules, ILogger logger, ReSettings reSettings = null) : this(logger, reSettings)
         {
             AddWorkflow(workflowRules);
         }
 
-        public RulesEngine(ILogger logger, WorkflowRules[] workflowRules = null, ReSettings reSettings = null)
-        {
-            _workflowRules = workflowRules;
+        public RulesEngine(ILogger logger, ReSettings reSettings = null)
+        {
             _logger = logger ?? new NullLogger<RulesEngine>();
             _reSettings = reSettings ?? new ReSettings();
             ruleParamCompiler = new ParamCompiler(new RuleExpressionBuilderFactory(_reSettings), _logger);
@@ -101,7 +87,7 @@
         /// <returns>List of rule results</returns>
         public List<RuleResultTree> ExecuteRule(string workflowName, params object[] inputs)
         {
-            _logger.LogTrace("Called ExecuteRule for workflow {WorkflowName} and count of input {Inputs}", workflowName, inputs.Length);
+            _logger.LogTrace($"Called ExecuteRule for workflow {workflowName} and count of input {inputs.Count()}");
 
             var ruleParams = new List<RuleParameter>();
 
@@ -123,49 +109,6 @@
         public List<RuleResultTree> ExecuteRule(string workflowName, params RuleParameter[] ruleParams)
         {
             return ValidateWorkflowAndExecuteRule(workflowName, ruleParams);
-        }
-
-        /// <inheritdoc />
-        public async Task<List<RuleResultTree>> ResolveAndExecuteRule(string workflowName, params object[] inputs)
-        {
-            foreach (var wk in _workflowRules)
-            {
-                if (wk.Rules == null) continue;
-
-                foreach (var wkRule in wk.Rules)
-                {
-                    if (wkRule.Endpoints.Count > 0)
-                    {
-                        foreach (var apiInputConfig in wkRule.Endpoints)
-                        {
-                            string dynamicValue;
-                            var expressionName = apiInputConfig.ExpressionName;
-
-                            try
-                            {
-                                var response = await ApiHelper.Get<dynamic>(apiInputConfig.Uri);
-
-                                dynamicValue = ((IDictionary<string, object>)response)
-                                    [expressionName.Replace("$", "")].ToString();
-                            }
-                            catch (Exception e)
-                            {
-                                _logger.LogError(e,
-                                    "Ensure Api response has a field matches with ExpressionName: {RuleName}",
-                                    wkRule.RuleName);
-
-                                dynamicValue = "API_ERROR";
-                            }
-
-                            wkRule.Expression = wkRule.Expression.Replace(expressionName, dynamicValue);
-                        }
-                    }
-                }
-            }
-
-            AddWorkflow(_workflowRules);
-
-            return ExecuteRule(workflowName, inputs);
         }
 
         #endregion
