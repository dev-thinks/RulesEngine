--- conflicted
+++ resolved
@@ -55,7 +55,7 @@
         /// The type of the rule expression.
         /// </value>
         [JsonConverter(typeof(StringEnumConverter))]
-        public RuleExpressionType? RuleExpressionType { get; set; } = Models.RuleExpressionType.LambdaExpression;
+        public RuleExpressionType? RuleExpressionType { get; set; }
 
 
         /// <summary>
@@ -87,22 +87,12 @@
 
 
         /// <summary>
-<<<<<<< HEAD
-        /// Success event
-        /// </summary>
-=======
         /// Gets or sets the success event.
         /// </summary>
         /// <value>
         /// The success event.
         /// </value>
->>>>>>> a1328c01
         public string SuccessEvent { get; set; }
-
-        /// <summary>
-        /// Api endpoints to get and assign the expression with dynamic value
-        /// </summary>
-        public List<ApiInputConfig> Endpoints { get; set; }
 
     }
 
